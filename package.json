--- conflicted
+++ resolved
@@ -17,7 +17,6 @@
   ],
   "typings": "lib/index.d.ts",
   "dependencies": {
-<<<<<<< HEAD
     "@grpc/grpc-js": "^1.10.10",
     "@restorecommerce/grpc-client": "^2.2.4",
     "@restorecommerce/kafka-client": "^1.2.10",
@@ -26,16 +25,6 @@
     "@restorecommerce/rc-grpc-clients": "^5.1.32",
     "@restorecommerce/service-config": "^1.0.15",
     "arangojs": "8.7.0",
-=======
-    "@grpc/grpc-js": "^1.10.6",
-    "@restorecommerce/grpc-client": "^2.2.1",
-    "@restorecommerce/kafka-client": "^1.2.1",
-    "@restorecommerce/logger": "^1.2.10",
-    "@restorecommerce/protos": "^6.8.2",
-    "@restorecommerce/rc-grpc-clients": "^5.1.23",
-    "@restorecommerce/service-config": "^1.0.12",
-    "arangojs": "^8.8.1",
->>>>>>> d7a15f70
     "async": "^3.2.5",
     "async-retry": "^1.3.3",
     "cache-manager": "^5.6.1",
