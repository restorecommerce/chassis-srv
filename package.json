{
  "name": "@restorecommerce/chassis-srv",
  "version": "0.1.0",
  "description": "Restore Commerce microservice chassis",
  "main": "./lib/index.js",
  "author": "Invend GmbH",
  "repository": {
    "type": "git",
    "url": "https://github.com/restorecommerce/restore-chassis.git"
  },
  "license": "MIT",
  "keywords": [
    "restore",
    "commerce",
    "microservice",
    "chassis"
  ],
  "typings": "lib/index.d.ts",
  "dependencies": {
    "@restorecommerce/kafka-client": "git+https://github.com/restorecommerce/kafka-client.git",
    "@restorecommerce/logger": "^0.1.3",
    "@restorecommerce/service-config": "^0.1.0",
    "aqb": "^2.1.0",
    "arangojs": "^6.2.3",
    "async-retry": "^1.2.1",
    "cache-manager": "^2.9.0",
    "co": "^4.6.0",
    "grpc": "^1.10.1",
    "lodash": "^4.17.5",
    "nedb": "^1.8.0",
    "protobufjs": "^6.8.6",
    "redis": "^2.8.0"
  },
  "devDependencies": {
    "@restorecommerce/grpc-client": "git+https://github.com/restorecommerce/grpc-client.git",
    "@restorecommerce/protos": "git+https://github.com/restorecommerce/protos.git",
    "@types/cache-manager": "^1.2.6",
    "@types/kafka-node": "^2.0.6",
    "@types/long": "^3.0.32",
    "@types/mocha": "^5.0.0",
    "@types/nedb": "^1.8.5",
<<<<<<< HEAD
    "@types/node": "^9.6.5",
=======
    "@types/node": "^9.6.4",
    "@types/should": "^11.2.0",
>>>>>>> e4001166
    "coveralls": "^3.0.0",
    "istanbul": "^0.4.5",
    "mocha": "^5.1.0",
    "mocha-typescript": "^1.1.12",
    "should": "^13.2.1",
    "sleep": "^5.1.1",
    "tslint": "^5.9.1",
    "typescript": "^2.8.1"
  },
  "scripts": {
    "lint": "tslint './src/**/*.ts' ",
    "test": "npm run lint && npm run mocha",
    "test-debug": "npm run mochadebug",
    "mochadebug": "mocha -R spec test/*.js --full-trace --inspect-brk",
    "mocha": "mocha -R spec test/*.js --full-trace --exit --trace-warnings",
    "tsctests": "tsc test/*.ts --module commonjs -target ES6",
    "coveralls": "istanbul cover ./node_modules/mocha/bin/_mocha --report lcovonly -- -R spec test/*.js --exit",
    "pretest": "npm run tsctests",
    "postinstall": "tsc -d"
  },
  "browser": {
    "fs": false,
    "path": false
  },
  "engines": {
    "node": ">= 9.2.0"
  }
}<|MERGE_RESOLUTION|>--- conflicted
+++ resolved
@@ -39,12 +39,7 @@
     "@types/long": "^3.0.32",
     "@types/mocha": "^5.0.0",
     "@types/nedb": "^1.8.5",
-<<<<<<< HEAD
     "@types/node": "^9.6.5",
-=======
-    "@types/node": "^9.6.4",
-    "@types/should": "^11.2.0",
->>>>>>> e4001166
     "coveralls": "^3.0.0",
     "istanbul": "^0.4.5",
     "mocha": "^5.1.0",
