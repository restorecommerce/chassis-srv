{
  "name": "@restorecommerce/chassis-srv",
  "version": "0.3.12",
  "description": "Restore Commerce microservice chassis",
  "main": "./lib/index.js",
  "author": "n-fuse GmbH",
  "repository": {
    "type": "git",
    "url": "https://github.com/restorecommerce/restore-chassis.git"
  },
  "license": "MIT",
  "keywords": [
    "restore",
    "commerce",
    "microservice",
    "chassis"
  ],
  "typings": "lib/index.d.ts",
  "dependencies": {
<<<<<<< HEAD
    "@grpc/grpc-js": "^1.6.7",
    "@restorecommerce/grpc-client": "^0.4.4",
    "@restorecommerce/kafka-client": "^0.4.2",
    "@restorecommerce/logger": "^0.13.0",
    "@restorecommerce/protos": "^0.7.2",
    "@restorecommerce/service-config": "^0.4.27",
    "@restorecommerce/rc-grpc-clients": "^0.5.6",
=======
    "@grpc/grpc-js": "^1.6.10",
    "@grpc/proto-loader": "^0.6.13",
    "@restorecommerce/grpc-client": "^0.4.6",
    "@restorecommerce/kafka-client": "^0.4.4",
    "@restorecommerce/logger": "^0.13.1",
    "@restorecommerce/protos": "^0.7.2",
    "@restorecommerce/service-config": "^0.4.28",
>>>>>>> 95415cff
    "arangojs": "^7.8.0",
    "async": "^3.2.4",
    "async-retry": "^1.3.3",
    "cache-manager": "^4.1.0",
    "cls-hooked": "^4.2.2",
    "cls-rtracer": "^2.6.2",
    "kafkajs": "^2.2.0",
    "lodash": "^4.17.21",
    "long": "^5.2.0",
    "nedb": "^1.8.0",
    "protobufjs": "^6.11.3",
    "redis": "^4.2.0"
  },
  "devDependencies": {
    "@types/cache-manager": "^4.0.1",
    "@types/lodash": "^4.14.184",
    "@types/long": "^4.0.2",
    "@types/mocha": "^9.1.1",
    "@types/nedb": "^1.8.12",
    "@types/node": "^18.7.8",
    "@typescript-eslint/eslint-plugin": "^5.33.1",
    "@typescript-eslint/eslint-plugin-tslint": "^5.33.1",
    "@typescript-eslint/parser": "^5.33.1",
    "cross-env": "^7.0.3",
    "eslint": "^8.22.0",
    "eslint-plugin-prefer-arrow-functions": "^3.1.4",
    "mocha": "^10.0.0",
    "mocha-typescript": "^1.1.17",
    "nice-grpc": "^1.2.0",
    "nice-grpc-server-reflection": "^1.0.12",
    "npm-run-all": "^4.1.5",
    "nyc": "^15.1.0",
    "rimraf": "^3.0.2",
    "rxjs": "^7.5.6",
    "should": "^13.2.3",
    "sleep": "^6.3.0",
    "ts-node": "^10.9.1",
    "tslint": "^6.1.3",
    "typescript": "^4.7.4"
  },
  "scripts": {
    "lint": "eslint './src/**/*.ts' ",
    "pretest": "npm run build",
    "test": "npm run lint && nyc npm run mocha",
    "mochadebug": "cross-env NODE_ENV=test; mocha --full-trace --inspect-brk",
    "mocha": "cross-env NODE_ENV=test; mocha --full-trace --exit --trace-warnings;",
    "tsctests": "tsc -d -p tsconfig.test.json",
    "lcov-report": "nyc report --reporter=lcov",
    "createtopics": "node setupTopics.js io.restorecommerce.command",
    "build:tsc": "tsc -d",
    "build:clean": "rimraf lib",
    "build": "npm-run-all lint build:clean build:tsc"
  },
  "browser": {
    "fs": false,
    "path": false
  },
  "engines": {
    "node": ">= 16.0.0"
  }
}<|MERGE_RESOLUTION|>--- conflicted
+++ resolved
@@ -17,7 +17,6 @@
   ],
   "typings": "lib/index.d.ts",
   "dependencies": {
-<<<<<<< HEAD
     "@grpc/grpc-js": "^1.6.7",
     "@restorecommerce/grpc-client": "^0.4.4",
     "@restorecommerce/kafka-client": "^0.4.2",
@@ -25,15 +24,6 @@
     "@restorecommerce/protos": "^0.7.2",
     "@restorecommerce/service-config": "^0.4.27",
     "@restorecommerce/rc-grpc-clients": "^0.5.6",
-=======
-    "@grpc/grpc-js": "^1.6.10",
-    "@grpc/proto-loader": "^0.6.13",
-    "@restorecommerce/grpc-client": "^0.4.6",
-    "@restorecommerce/kafka-client": "^0.4.4",
-    "@restorecommerce/logger": "^0.13.1",
-    "@restorecommerce/protos": "^0.7.2",
-    "@restorecommerce/service-config": "^0.4.28",
->>>>>>> 95415cff
     "arangojs": "^7.8.0",
     "async": "^3.2.4",
     "async-retry": "^1.3.3",
