import { Arango } from './base';
import { ArangoGraph } from './graph';

import * as retry from 'async-retry';
import * as fs from 'fs';
import { Database } from 'arangojs';

const DB_SYSTEM = '_system';

/**
 * Create a new connected ArangoDB provider.
 *
 * @param  {Object} conf   ArangoDB configuration
 * @param  {Object} [logger] Logger
 * @return {Arango}        ArangoDB provider
 */
export async function create(conf: any, logger: any, graphName?: string): Promise<Arango> {
  let log = logger;
  if (!logger) {
    log = {
      verbose: () => { },
      info: () => { },
      error: () => { },
    };
  }
  let graph;
  const conn = await connect(conf, log);
  let db: Arango;
  // conn is nothing but this.db
  if (graphName) {
    graph = conn.graph(graphName);
    try {
      await graph.create();
    } catch (err) {
      if (err.message !== 'graph already exists') {
        throw err;
      }
    }

    db = new ArangoGraph(conn, graph);
  } else {
    db = new Arango(conn);

<<<<<<< HEAD
    if (conf.customQueries) {
      conf.customQueries.forEach((obj) => {
        const { path, name, type } = obj;
        const script = fs.readFileSync(path, 'utf8');
        console.log('Registering...', name, script);
        db.registerCustomQuery(name, script, type);
      });
    }
=======
  if (conf.customQueries) {
    conf.customQueries.forEach((obj) => {
      const { path, name, type } = obj;
      const script = fs.readFileSync(path, 'utf8');
      db.registerCustomQuery(name, script, type);
    });
>>>>>>> 06b33d2c
  }

  return db;
}


/**
 * Connect to a ArangoDB.
 * @param {Object} conf Connection options.
 * @param {Logger} logger
 * @return active ArangoDB connection
 */
async function connect(conf: any, logger: any): Promise<any> {
  const dbHost = conf.host || '127.0.0.1';
  const dbPort = conf.port || 8529;
  const dbName = conf.database || 'arango';
  const autoCreate = conf.autoCreate || false;
  const attempts = conf.retries || 3;
  const delay = conf.delay || 1000;
  const arangoVersion = conf.version || 30000;

  let url = 'http://';

  const username = conf.username;
  const password = conf.password;

  if (username && password) {
    url = url + `${username}:${password}@`;
  }

  url = url + `${dbHost}:${dbPort}`;

  let mainError;
  let i = 1;
  try {
    return await retry(async () => {
      logger.info('Attempt to connect database', {
        dbHost, dbPort, dbName,
        attempt: i
      });
      i += 1;
      const db = new Database({
        url,
        arangoVersion,
      });
      try {
        db.useDatabase(dbName);

        if (username && password) {
          db.useBasicAuth(username, password);
        }
        await db.get();
      } catch (err) {
        if (err.name === 'ArangoError' && err.errorNum === 1228) {
          if (autoCreate) {
            logger.verbose(`auto creating arango database ${dbName}`);
            // Database does not exist, create a new one
            db.useDatabase(DB_SYSTEM);
            await db.createDatabase(dbName);
            db.useDatabase(dbName);
            return db;
          }
        }
        throw err;
      }
      return db;
    }, { retries: attempts, minTimeout: delay });
  }
  catch (err) {
    logger.error(
      'Database connection error', {
        err, dbHost, dbPort, dbName, attempt: i
      });
    mainError = err;
  }
  throw mainError;
}<|MERGE_RESOLUTION|>--- conflicted
+++ resolved
@@ -41,23 +41,13 @@
   } else {
     db = new Arango(conn);
 
-<<<<<<< HEAD
     if (conf.customQueries) {
       conf.customQueries.forEach((obj) => {
         const { path, name, type } = obj;
         const script = fs.readFileSync(path, 'utf8');
-        console.log('Registering...', name, script);
         db.registerCustomQuery(name, script, type);
       });
     }
-=======
-  if (conf.customQueries) {
-    conf.customQueries.forEach((obj) => {
-      const { path, name, type } = obj;
-      const script = fs.readFileSync(path, 'utf8');
-      db.registerCustomQuery(name, script, type);
-    });
->>>>>>> 06b33d2c
   }
 
   return db;
